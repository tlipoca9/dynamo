--- conflicted
+++ resolved
@@ -17,20 +17,9 @@
 
 from pydantic import BaseModel
 
-<<<<<<< HEAD
-from dynamo.sdk import (
-    DYNAMO_IMAGE,
-    api,
-    configure_server_logging,
-    depends,
-    dynamo_endpoint,
-    service,
-)
-=======
 from dynamo.sdk import DYNAMO_IMAGE, api, depends, dynamo_endpoint, service
 from dynamo.sdk.lib.config import ServiceConfig
 from dynamo.sdk.lib.logging import configure_server_logging
->>>>>>> 15455dff
 
 # Configure logging
 configure_server_logging()
@@ -122,17 +111,12 @@
     middle = depends(Middle)
 
     def __init__(self) -> None:
-<<<<<<< HEAD
-        configure_server_logging(service_name="Frontend")
-        logger.info("Starting frontend")
-=======
         logger.info("Starting frontend")
         config = ServiceConfig.get_instance()
         self.message = config.get("Frontend", {}).get("message", "front")
         self.port = config.get("Frontend", {}).get("port", 8000)
         logger.info(f"Frontend config message: {self.message}")
         logger.info(f"Frontend config port: {self.port}")
->>>>>>> 15455dff
 
     @api
     async def generate(self, text):
